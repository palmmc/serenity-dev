import { Buffer } from 'node:buffer';
import { Endianness } from '@serenityjs/binarystream';
import type { BinaryStream } from '@serenityjs/binarystream';
import type { NBTSerializable, NBTValue } from '../NBT';
import { NBTTag, Int16, Int32, Int64, Float, Double } from '../NBT';
import { GeneralNBTDefinitionWriter, GeneralNBTDefinitionReader, NBT } from './General';

class LightNBTDefinitionWriter extends GeneralNBTDefinitionWriter {
	public [NBTTag.Int16](value: number): void {
		this.stream.writeInt16(value, Endianness.Little);
	}
	public [NBTTag.Int32](value: number): void {
		this.stream.writeVarInt(value);
	}
	public [NBTTag.Float](value: number): void {
		this.stream.writeFloat32(value, Endianness.Little);
	}
	public [NBTTag.Double](value: number): void {
		this.stream.writeFloat64(value, Endianness.Little);
	}
	public [NBTTag.Int64](value: bigint): void {
		this.stream.writeVarLong(value);
	}
	public [NBTTag.ByteArray](value: Buffer): void {
		this.stream.writeVarInt(value.length);
		this.stream.writeBuffer(value);
	}
	public [NBTTag.String](value: string): void {
		const buf = Buffer.from(value, 'utf8');
		this.stream.writeVarInt(buf.length);
		this.stream.writeBuffer(buf);
	}
	public writeCompoudKey(key: string): void {
		const buf = Buffer.from(key, 'utf8');
		this.stream.writeVarInt(buf.length);
		this.stream.writeBuffer(buf);
	}
	public writeArraySize(size: number): void {
		this.stream.writeVarInt(size * 2);
	} // IDK why the size is doubled
}
class LightNBTDefinitionReader extends GeneralNBTDefinitionReader {
	public readCompoudKey(): string {
		return this.stream.readBuffer(this.stream.readVarInt()).toString('utf8');
	}
	public readArraySize(): number {
		return this.stream.readVarInt() / 2;
	} // IDK why the size is doubled
	public [NBTTag.Int16](): Int16 {
		return Int16(this.stream.readInt16(Endianness.Little));
	}
	public [NBTTag.Int32](): Int32 {
		return Int32(this.stream.readVarInt());
	}
	public [NBTTag.Float](): Float {
		return Float(this.stream.readFloat32(Endianness.Little));
	}
	public [NBTTag.Double](): Double {
		return Double(this.stream.readFloat64(Endianness.Little));
	}
	public [NBTTag.Int64](): Int64 {
		return Int64(this.stream.readVarLong());
	}
	public [NBTTag.ByteArray](): Buffer {
		return this.stream.readBuffer(this.stream.readVarInt());
	}
	public [NBTTag.String](): string {
		return this.stream.readBuffer(this.stream.readVarInt()).toString('utf8');
	}
}

<<<<<<< HEAD
class LightNBT extends NBT{
    public static ReadRootTag(stream: BinaryStream): NBTValue{ return new LightNBTDefinitionReader(stream).ReadRootTag() as any; }
    public static ReadTag(stream: BinaryStream): NBTValue{ return new LightNBTDefinitionReader(stream).ReadTag() as any; }
    public static Read<T extends number>(tag: T, stream: BinaryStream): NBTSerializable<T>{ return new LightNBTDefinitionReader(stream).Read(tag) as any; }
    public static WriteRootTag(stream: BinaryStream, tag: NBTValue){ new LightNBTDefinitionWriter(stream).WriteRootTag(tag); }
    public static WriteTag(stream: BinaryStream, tag: NBTValue){ new LightNBTDefinitionWriter(stream).WriteTag(tag); }
    public static Write(stream: BinaryStream, tag: NBTValue){ new LightNBTDefinitionWriter(stream).Write(tag); }
=======
class LightNBT extends NBT {
	public static ReadRootTag(stream: BinaryStream) {
		return new LightNBTDefinitionReader(stream).ReadRootTag();
	}
	public static ReadTag(stream: BinaryStream) {
		return new LightNBTDefinitionReader(stream).ReadTag();
	}
	public static Read(tag: number, stream: BinaryStream) {
		return new LightNBTDefinitionReader(stream).Read(tag);
	}
	public static WriteRootTag(stream: BinaryStream, tag: NBTSerializable) {
		new LightNBTDefinitionWriter(stream).WriteRootTag(tag);
	}
	public static WriteTag(stream: BinaryStream, tag: NBTSerializable) {
		new LightNBTDefinitionWriter(stream).WriteTag(tag);
	}
	public static Write(stream: BinaryStream, tag: NBTSerializable) {
		new LightNBTDefinitionWriter(stream).Write(tag);
	}
>>>>>>> 37cbe9d6
}
export { LightNBT, LightNBTDefinitionReader, LightNBTDefinitionWriter };<|MERGE_RESOLUTION|>--- conflicted
+++ resolved
@@ -69,15 +69,6 @@
 	}
 }
 
-<<<<<<< HEAD
-class LightNBT extends NBT{
-    public static ReadRootTag(stream: BinaryStream): NBTValue{ return new LightNBTDefinitionReader(stream).ReadRootTag() as any; }
-    public static ReadTag(stream: BinaryStream): NBTValue{ return new LightNBTDefinitionReader(stream).ReadTag() as any; }
-    public static Read<T extends number>(tag: T, stream: BinaryStream): NBTSerializable<T>{ return new LightNBTDefinitionReader(stream).Read(tag) as any; }
-    public static WriteRootTag(stream: BinaryStream, tag: NBTValue){ new LightNBTDefinitionWriter(stream).WriteRootTag(tag); }
-    public static WriteTag(stream: BinaryStream, tag: NBTValue){ new LightNBTDefinitionWriter(stream).WriteTag(tag); }
-    public static Write(stream: BinaryStream, tag: NBTValue){ new LightNBTDefinitionWriter(stream).Write(tag); }
-=======
 class LightNBT extends NBT {
 	public static ReadRootTag(stream: BinaryStream) {
 		return new LightNBTDefinitionReader(stream).ReadRootTag();
@@ -97,6 +88,5 @@
 	public static Write(stream: BinaryStream, tag: NBTSerializable) {
 		new LightNBTDefinitionWriter(stream).Write(tag);
 	}
->>>>>>> 37cbe9d6
 }
 export { LightNBT, LightNBTDefinitionReader, LightNBTDefinitionWriter };