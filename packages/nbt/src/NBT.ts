/* eslint-disable @typescript-eslint/unified-signatures */
/* eslint-disable no-inner-declarations */
import { Buffer } from 'node:buffer';

enum NBTTag {
	'EndOfCompoud' = 0,
	'Byte' = 1,
	'Int16' = 2,
	'Int32' = 3,
	'Int64' = 4,
	'Float' = 5,
	'Double' = 6,
	'ByteArray' = 7,
	'String' = 8,
	'List' = 9,
	'Compoud' = 10,
	'Int32Array' = 0x0b,
	'Int64Array' = 0x0c,
}
const NBT_SERIALIZER = '__NBT_SERIALIZER';
const NBT_TYPE = '__NBT_TYPE';
const NBT_VALUE = '__nbt';
// Private type, you should not use it
const ARRAY_TYPE = '__NBT_ARRAY_TYPE';
interface NBTSerializable<T extends number = number> {
	[NBT_SERIALIZER](definition: DefinitionWriter, ...params: any[]): void;
	[NBT_TYPE]: T;
}
/// /////////////////////////////////////////////////////////////
/// /////////////////////////////// Special Number Types
/// /////////////////////////////////////////////////////////////
interface NBTKind<T = number, K extends number = number> extends NBTSerializable<K> {
	toString(): string;
	valueOf(): T;
}
type NBTSource<T, K extends number = number> = NBTKind<T, K>;
const Construct: unique symbol = Symbol('Ctor');
interface NBTKindConstructor<T> {
	(v?: unknown): T;
	new (v?: unknown): T;
	[Construct]: new (v: any) => any;
	readonly prototype: T;
}
interface ListConstructor {
	new <N extends number, T extends any[]>(tag: N): List<N>;
	new <N extends number, T extends any[], M extends (value: T[number], index: number, array: T) => NBTSerializable<N>>(
		tag: N,
		array: T,
		mapFc?: M,
	): List<N>;
	<N extends number, T extends any[]>(tag: N): List<N>;
	<N extends number, T extends any[], M extends (value: T[number], index: number, array: T) => NBTSerializable<N>>(
		tag: N,
		array: T,
		mapFc?: M,
	): List<N>;
	readonly prototype: List<any>;
}
type Byte = NBTSource<number, NBTTag.Byte> & number;
type Int16 = NBTSource<number, NBTTag.Int16> & number;
type Int32 = NBTSource<number, NBTTag.Int32> & number;
type Int64 = NBTSource<bigint, NBTTag.Int64> & number;
type Float = NBTSource<number, NBTTag.Float> & number;
type Double = NBTSource<number, NBTTag.Double> & number;
type List<N extends number> = NBTSerializable<N>[];
class BigIntWrapper {
	protected [NBT_VALUE]: bigint;
	public constructor(n: any) {
		this[NBT_VALUE] = BigInt(n);
	}
	public valueOf(): bigint {
		return this[NBT_VALUE];
	}
	public toString(): string {
		return BigInt.prototype.toString.call(this[NBT_VALUE]);
	}
	public toLocalString(): string {
		return BigInt.prototype.toLocaleString.call(this[NBT_VALUE]);
	}
	public [NBT_SERIALIZER](m: any, ...params: any[]) {
		m[this[NBT_TYPE] as 4](this.valueOf(), ...params);
	}
}
Object.setPrototypeOf(BigIntWrapper, BigInt);
Object.setPrototypeOf(BigIntWrapper.prototype, BigInt.prototype);
class NumberWrapper {
	protected [NBT_VALUE]: number;
	public constructor(n: any) {
		this[NBT_VALUE] = Number(n);
	}
	public valueOf(): number {
		return this[NBT_VALUE];
	}
	public toString(): string {
		return Number.prototype.toString.call(this[NBT_VALUE]);
	}
	public toLocalString(): string {
		return Number.prototype.toLocaleString.call(this[NBT_VALUE]);
	}
	public toFixed(fractionDigits?: number) {
		return Number.prototype.toFixed.call(this[NBT_VALUE], fractionDigits);
	}
	public toExponential(fractionDigits?: number) {
		return Number.prototype.toExponential.call(this[NBT_VALUE], fractionDigits);
	}
	public toPrecision(precision?: number) {
		return Number.prototype.toPrecision.call(this[NBT_VALUE], precision);
	}
	public [NBT_SERIALIZER](m: any, ...params: any[]) {
		m[this[NBT_TYPE] as 1](this.valueOf(), ...params);
	}
}
Object.setPrototypeOf(NumberWrapper, Number);
Object.setPrototypeOf(NumberWrapper.prototype, Number.prototype);

// eslint-disable-next-line @typescript-eslint/no-redeclare, func-names
const List = function (tag: number, array?: NBTSerializable[], mapFc?: (a: any, i: number, n: any[]) => any) {
	const a = [] as any[];
	// eslint-disable-next-line @typescript-eslint/no-use-before-define
	const has = tag in ConversionTypes;
	let i = 0;
	if (array)
		for (let v of array) {
			if (mapFc) v = mapFc(v, i++, array);
			// eslint-disable-next-line @typescript-eslint/no-use-before-define
			else if (v[NBT_TYPE] in ConversionTypes && has) v = ConversionTypes[tag as 1](v);
			if (v[NBT_TYPE] !== tag) throw new TypeError('Mapped value must be type of ' + NBTTag[tag]);
			a.push(v);
		}

	return Object.setPrototypeOf(Object.assign(a, { [ARRAY_TYPE]: tag }), new.target?.prototype ?? List.prototype);
} as ListConstructor;
Object.setPrototypeOf(List, Array);
Object.setPrototypeOf(List.prototype, Array.prototype);
// eslint-disable-next-line @typescript-eslint/no-redeclare, func-names
const Byte = function (v: number) {
	return BaseFunction(v ?? 0, new.target ?? Byte, (new.target as any)?.[Construct] ?? NumberWrapper);
} as unknown as NBTKindConstructor<Byte>;
// eslint-disable-next-line @typescript-eslint/no-redeclare, func-names
const Int16 = function (v: number) {
	return BaseFunction(v ?? 0, new.target ?? Int16, (new.target as any)?.[Construct] ?? NumberWrapper);
} as unknown as NBTKindConstructor<Int16>;
// eslint-disable-next-line @typescript-eslint/no-redeclare, func-names
const Int32 = function (v: number) {
	return BaseFunction(v ?? 0, new.target ?? Int32, (new.target as any)?.[Construct] ?? NumberWrapper);
} as unknown as NBTKindConstructor<Int32>;
// eslint-disable-next-line @typescript-eslint/no-redeclare, func-names
const Int64 = function (v: bigint) {
	return BaseFunction(v ?? 0, new.target ?? Int64, (new.target as any)?.[Construct] ?? BigIntWrapper);
} as unknown as NBTKindConstructor<Int64>;
// eslint-disable-next-line @typescript-eslint/no-redeclare, func-names
const Float = function (v: number) {
	return BaseFunction(v ?? 0, new.target ?? Float, (new.target as any)?.[Construct] ?? NumberWrapper);
} as unknown as NBTKindConstructor<Float>;
// eslint-disable-next-line @typescript-eslint/no-redeclare, func-names
const Double = function (v: number) {
	return BaseFunction(v ?? 0, new.target ?? Double, (new.target as any)?.[Construct] ?? NumberWrapper);
} as unknown as NBTKindConstructor<Double>;

<<<<<<< HEAD
function BaseFunction(v: any, as: {prototype: any;}, ctor: typeof BigIntWrapper | typeof NumberWrapper = NumberWrapper){ return Object.setPrototypeOf(Object.assign(new (ctor as typeof NumberWrapper)(v as any) as any,{[NBT_TYPE]: as.prototype[NBT_TYPE]}), as.prototype); }
type NBTValue = BigInt64Array | BigUint64Array | Byte | Double | Float | Int16 | Int32 | Int32Array | Int64 | List<number> | NBTSerializable<number> | NBTValue[] | Uint32Array | bigint | number | string | {[KEY: string]: NBTValue;};
interface NBTCompoud {[key: string]: NBTValue;}
=======
function BaseFunction(
	v: any,
	as: { prototype: any },
	ctor: typeof BigIntWrapper | typeof NumberWrapper = NumberWrapper,
) {
	return Object.setPrototypeOf(
		Object.assign(new (ctor as typeof NumberWrapper)(v as any) as any, { [NBT_TYPE]: as.prototype[NBT_TYPE] }),
		as.prototype,
	);
}

type NBTValue =
	| Byte
	| Double
	| Float
	| Int16
	| Int32
	| Int64
	| List<number>
	| NBTValue[]
	| bigint
	| number
	| string
	| { [KEY: string]: NBTValue };
interface NBTCompoud {
	[key: string]: NBTValue;
}
>>>>>>> 37cbe9d6

const DATA_MAPING = [Byte, Int16, Int32, Int64, Float, Double];
const DATA_BASES = [NumberWrapper, NumberWrapper, NumberWrapper, BigIntWrapper, NumberWrapper, NumberWrapper];
const DATA_MAP_TYPES = [NBTTag.Byte, NBTTag.Int16, NBTTag.Int32, NBTTag.Int64, NBTTag.Float, NBTTag.Double];
for (const [i, element] of DATA_MAPING.entries()) {
	// @ts-expect-error its readonly but must be initialized
	element.prototype = Object.setPrototypeOf(
		{
			[NBT_TYPE]: DATA_MAP_TYPES[i],
			constructor: element,
		},
		DATA_BASES[i].prototype,
	);
	element[Construct] = DATA_BASES[i];
}

declare global {
	interface String extends NBTSerializable<NBTTag.String> {}
	interface BigInt extends NBTSerializable<NBTTag.Int64> {}
	interface Number extends NBTSerializable<NBTTag.Byte | NBTTag.Double | NBTTag.Float | NBTTag.Int16 | NBTTag.Int32> {}
	interface Array<T> extends NBTSerializable<NBTTag.List> {}
	interface NumberConstructor {
		(n: any): Int16;
		new (n: any): Int16;
	}
	interface Object extends NBTSerializable<NBTTag.Compoud> {}
	interface Boolean extends NBTSerializable<NBTTag.Byte> {}
	interface Buffer extends NBTSerializable<NBTTag.ByteArray> {}
	interface BigInt64Array extends NBTSerializable<NBTTag.Int64Array> {}
	interface Int32Array extends NBTSerializable<NBTTag.Int32Array> {}
	interface BigUint64Array extends NBTSerializable<NBTTag.Int64Array> {}
	interface Uint32Array extends NBTSerializable<NBTTag.Int32Array> {}
}
const ES_MAPPINGS = [
	String,
	Object,
	Array,
	Number,
	BigInt,
	Boolean,
	Buffer,
	Int32Array,
	Uint32Array,
	BigInt64Array,
	BigUint64Array,
];
const ES_MAP_TYPES = [
	NBTTag.String,
	NBTTag.Compoud,
	NBTTag.List,
	NBTTag.Int16,
	NBTTag.Int64,
	NBTTag.Byte,
	NBTTag.ByteArray,
	NBTTag.Int32Array,
	NBTTag.Int32Array,
	NBTTag.Int64Array,
	NBTTag.Int64Array,
];
for (const [i, element] of ES_MAPPINGS.entries()) {
	element.prototype[NBT_TYPE] = ES_MAP_TYPES[i];
	element.prototype[NBT_SERIALIZER] = RawWriter;
}

function RawWriter(this: NBTSerializable, stream: any, ...params: any[]) {
	stream[this[NBT_TYPE] as 1]((this as any)[NBT_VALUE] ?? (this.valueOf() as any), ...params);
}

const ConversionTypes = {
	[NBTTag.Byte]: Byte,
	[NBTTag.Int16]: Int16,
	[NBTTag.Int32]: Int32,
	[NBTTag.Int64]: Int64,
	[NBTTag.Float]: Float,
	[NBTTag.Double]: Double,
	[NBTTag.String]: String,
};
abstract class DefinitionWriter {
	public abstract [NBTTag.Byte](value: number): void;
	public abstract [NBTTag.Int16](value: number): void;
	public abstract [NBTTag.Int32](value: number): void;
	public abstract [NBTTag.Float](value: number): void;
	public abstract [NBTTag.Double](value: number): void;
	// eslint-disable-next-line @typescript-eslint/unified-signatures
	public abstract [NBTTag.Int64](value: bigint): void;
	// eslint-disable-next-line @typescript-eslint/unified-signatures
	public abstract [NBTTag.Compoud](value: { [k: string]: NBTSerializable }): void;
	// eslint-disable-next-line @typescript-eslint/unified-signatures
	public abstract [NBTTag.List](value: NBTSerializable[]): void;
	// eslint-disable-next-line @typescript-eslint/unified-signatures
	public abstract [NBTTag.ByteArray](value: Buffer): void;
	// eslint-disable-next-line @typescript-eslint/unified-signatures
	public abstract [NBTTag.Int32Array](value: Int32Array | Uint32Array): void;
	// eslint-disable-next-line @typescript-eslint/unified-signatures
	public abstract [NBTTag.Int64Array](value: BigInt64Array | BigUint64Array): void;
	// eslint-disable-next-line @typescript-eslint/unified-signatures
	public abstract [NBTTag.String](value: string): void;
	public abstract writeType(value: number): void;
}
abstract class DefinitionReader {
	public abstract [NBTTag.Byte](): Byte;
	public abstract [NBTTag.Int16](): Int16;
	public abstract [NBTTag.Int32](): Int32;
	public abstract [NBTTag.Float](): Float;
	public abstract [NBTTag.Double](): Double;
	// eslint-disable-next-line @typescript-eslint/unified-signatures
	public abstract [NBTTag.Int64](): Int64;
	// eslint-disable-next-line @typescript-eslint/unified-signatures
	public abstract [NBTTag.Compoud](): { [k: string]: NBTSerializable };
	// eslint-disable-next-line @typescript-eslint/unified-signatures
	public abstract [NBTTag.List](): NBTSerializable[];
	// eslint-disable-next-line @typescript-eslint/unified-signatures
	public abstract [NBTTag.ByteArray](): Buffer;
	// eslint-disable-next-line @typescript-eslint/unified-signatures
	public abstract [NBTTag.Int32Array](): Int32Array;
	// eslint-disable-next-line @typescript-eslint/unified-signatures
	public abstract [NBTTag.Int64Array](): BigInt64Array;
	// eslint-disable-next-line @typescript-eslint/unified-signatures
	public abstract [NBTTag.String](): string;
	public abstract readType(): number;
}
export {
	type NBTSerializable,
	type NBTCompoud,
	type NBTValue,
	NBTTag,
	NBT_SERIALIZER,
	NBT_TYPE,
	NBT_VALUE,
	Byte,
	Int16,
	Int32,
	Int64,
	Float,
	Double,
	List,
	Int32 as Int,
	Int64 as Long,
	Int16 as Short,
	DefinitionReader,
	DefinitionWriter,
	ARRAY_TYPE,
};<|MERGE_RESOLUTION|>--- conflicted
+++ resolved
@@ -157,11 +157,6 @@
 	return BaseFunction(v ?? 0, new.target ?? Double, (new.target as any)?.[Construct] ?? NumberWrapper);
 } as unknown as NBTKindConstructor<Double>;
 
-<<<<<<< HEAD
-function BaseFunction(v: any, as: {prototype: any;}, ctor: typeof BigIntWrapper | typeof NumberWrapper = NumberWrapper){ return Object.setPrototypeOf(Object.assign(new (ctor as typeof NumberWrapper)(v as any) as any,{[NBT_TYPE]: as.prototype[NBT_TYPE]}), as.prototype); }
-type NBTValue = BigInt64Array | BigUint64Array | Byte | Double | Float | Int16 | Int32 | Int32Array | Int64 | List<number> | NBTSerializable<number> | NBTValue[] | Uint32Array | bigint | number | string | {[KEY: string]: NBTValue;};
-interface NBTCompoud {[key: string]: NBTValue;}
-=======
 function BaseFunction(
 	v: any,
 	as: { prototype: any },
@@ -186,11 +181,10 @@
 	| number
 	| string
 	| { [KEY: string]: NBTValue };
+	
 interface NBTCompoud {
 	[key: string]: NBTValue;
 }
->>>>>>> 37cbe9d6
-
 const DATA_MAPING = [Byte, Int16, Int32, Int64, Float, Double];
 const DATA_BASES = [NumberWrapper, NumberWrapper, NumberWrapper, BigIntWrapper, NumberWrapper, NumberWrapper];
 const DATA_MAP_TYPES = [NBTTag.Byte, NBTTag.Int16, NBTTag.Int32, NBTTag.Int64, NBTTag.Float, NBTTag.Double];
