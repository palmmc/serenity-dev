--- conflicted
+++ resolved
@@ -90,11 +90,8 @@
 import { MobEffectPacket } from "./mob-effect";
 import { CompletedUsingItemPacket } from "./completed-using-item";
 import { NpcRequestPacket } from "./npc-request";
-<<<<<<< HEAD
 import { OpenSignPacket } from "./open-sign";
-=======
 import { ServerboundLoadingScreenPacketPacket } from "./server-bound-loading-screen";
->>>>>>> fcdd9104
 
 const Packets = {
 	[Packet.Login]: LoginPacket, // 1
