--- conflicted
+++ resolved
@@ -25,12 +25,9 @@
   ItemStackRequestHandler,
   RequestChunkRadiusHandler,
   AnimateHandler,
-<<<<<<< HEAD
   InventoryTransactionHandler,
-  PlayerActionHandler
-=======
+  PlayerActionHandler,
   TextHandler
->>>>>>> 3235b4ab
 ];
 
 export { Handlers };