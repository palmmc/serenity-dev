import { CompoundTag, ListTag, ShortTag, Tag } from "@serenityjs/nbt";

import { ItemComponent } from "./item-component";

import type { Enchantment } from "@serenityjs/protocol";
import type { Items } from "@serenityjs/item";
import type { ItemStack } from "../../item";

class ItemEnchantableComponent<T extends keyof Items> extends ItemComponent<T> {
	public static readonly identifier = "minecraft:enchantable";

	/**
	 * A collective map of enchantments on the item.
	 */
	public readonly enchantments: Map<Enchantment, number> = new Map();

	/**
	 * Creates a new item enchantable component.
	 *
	 * @param item The item the component is binded to.
	 * @returns A new item enchantable component.
	 */
	public constructor(item: ItemStack<T>) {
		super(item, ItemEnchantableComponent.identifier);
	}

	/**
	 * Gets the level of an enchantment on the item.
	 * @param enchantment The enchantment to get.
	 * @returns The level of the enchantment.
	 */
	public getEnchantment(enchantment: Enchantment): number | undefined {
		return this.enchantments.get(enchantment);
	}

	/**
	 * Gets all enchantments on the item.
	 * @returns A map of enchantments on the item.
	 */
	public getEnchantments(): Map<Enchantment, number> {
		return this.enchantments;
	}

	/**
	 * Checks if the item has an enchantment.
	 * @param enchantment The enchantment to check.
	 * @returns True if the item has the enchantment, false otherwise.
	 */
	public hasEnchantment(enchantment: Enchantment): boolean {
		return this.enchantments.has(enchantment);
	}

	/**
	 * Adds an enchantment to the item.
	 * @param enchantment The enchantment to add.
	 * @param level The level of the enchantment.
	 */
	public addEnchantment(enchantment: Enchantment, level: number): void {
		// Set the enchantment on the item.
		this.enchantments.set(enchantment, level);

		// Check if the item has no enchantments.
		if (!this.item.nbt.hasTag("ench")) this.item.nbt.removeTag("ench");

		// Create a new list tag for the enchantments.
		const enchTag = new ListTag<CompoundTag>("ench", [], Tag.Compound);

		// Iterate over the enchantments.
		for (const [enchantment, level] of this.enchantments) {
			// Create the enchantment tag.
			const ench = new CompoundTag("", {});

			// Create the id and level tags.
			const id = new ShortTag("id", enchantment);
			const lvl = new ShortTag("lvl", level);

			// Add the id and level tags to the enchantment tag.
			ench.addTag(id);
			ench.addTag(lvl);

			// Push the enchantment tag to the list tag.
			enchTag.value.push(ench);
		}

		// Add the enchantment list tag to the item.
		this.item.nbt.addTag(enchTag);

		// Update the item in the container.
		this.item.update();
	}

	/**
	 * Removes an enchantment from the item.
	 * @param enchantment The enchantment to remove.
	 */
	public removeEnchantment(enchantment: Enchantment): void {
		// Remove the enchantment from the item.
		this.enchantments.delete(enchantment);

		// Check if the item has no enchantments.
		if (!this.item.nbt.hasTag("ench")) this.item.nbt.removeTag("ench");

		// Create a new list tag for the enchantments.
		const enchTag = new ListTag<CompoundTag>("ench", [], Tag.Compound);

		// Iterate over the enchantments.
		for (const [enchantment, level] of this.enchantments) {
			// Create the enchantment tag.
			const ench = new CompoundTag("", {});

			// Create the id and level tags.
			const id = new ShortTag("id", enchantment);
			const lvl = new ShortTag("lvl", level);

			// Add the id and level tags to the enchantment tag.
			ench.addTag(id);
			ench.addTag(lvl);

			// Push the enchantment tag to the list tag.
			enchTag.value.push(ench);
		}

		// Add the enchantment list tag to the item.
		this.item.nbt.addTag(enchTag);

		// Update the item in the container.
		this.item.update();
	}

	/**
	 * Removes all enchantments from the item.
	 */
	public removeAllEnchantments(): void {
		// Clear all enchantments from the item.
		this.enchantments.clear();

		// Update the item in the container.
		this.item.update();
	}

<<<<<<< HEAD
	public serialize(tag: CompoundTag): CompoundTag {
		// Serialize the enchantments to the tag.
		const enchTag = new ListTag<CompoundTag>("ench", [], Tag.Compound);

		for (const [enchantment, level] of this.enchantments) {
			const ench = new CompoundTag("", {});

			ench.addTag(new ShortTag("id", enchantment));
			ench.addTag(new ShortTag("lvl", level));
			enchTag.value.push(ench);
		}

		tag.addTag(enchTag);

		return tag;
	}

	public deserialize(tag: CompoundTag): void {
		const enchanments: ListTag<CompoundTag> | undefined = tag.getTag("ench");

		if (!enchanments) return;
		this.enchantments.clear();
		for (const ench of enchanments.value) {
			const id = ench.getTag("id")?.value as number;
			const level = ench.getTag("lvl")?.value as number;

			if (id == undefined || level == undefined) continue;
			this.enchantments.set(id, level);
		}
=======
	public equals(component: ItemComponent<T>): boolean {
		// Check if the component is an instance of the item enchantable component.
		if (!(component instanceof ItemEnchantableComponent)) return false;

		// Compare the enchantments.
		if (this.enchantments.size !== component.enchantments.size) return false;

		// Iterate over the enchantments and check if they are equal.
		for (const [enchantment, level] of this.enchantments) {
			// Check if the item has the enchantment.
			if (!component.enchantments.has(enchantment)) return false;

			// Get the level of the enchantment from the item.
			const other = component.enchantments.get(enchantment) as number;

			// Check if the levels are equal.
			if (level !== other) return false;
		}

		return true;
>>>>>>> 46a8b55c
	}
}

export { ItemEnchantableComponent };<|MERGE_RESOLUTION|>--- conflicted
+++ resolved
@@ -138,7 +138,6 @@
 		this.item.update();
 	}
 
-<<<<<<< HEAD
 	public serialize(tag: CompoundTag): CompoundTag {
 		// Serialize the enchantments to the tag.
 		const enchTag = new ListTag<CompoundTag>("ench", [], Tag.Compound);
@@ -168,7 +167,8 @@
 			if (id == undefined || level == undefined) continue;
 			this.enchantments.set(id, level);
 		}
-=======
+	}
+
 	public equals(component: ItemComponent<T>): boolean {
 		// Check if the component is an instance of the item enchantable component.
 		if (!(component instanceof ItemEnchantableComponent)) return false;
@@ -189,7 +189,6 @@
 		}
 
 		return true;
->>>>>>> 46a8b55c
 	}
 }
 
